--- conflicted
+++ resolved
@@ -65,24 +65,6 @@
 G_DEFINE_TYPE (GstProxyPad, gst_proxy_pad, GST_TYPE_PAD);
 
 static GstPad *gst_proxy_pad_get_target (GstPad * pad);
-
-<<<<<<< HEAD
-static void gst_proxy_pad_dispose (GObject * object);
-static void gst_proxy_pad_finalize (GObject * object);
-=======
-#if !defined(GST_DISABLE_LOADSAVE) && !defined(GST_REMOVE_DEPRECATED)
-#ifdef GST_DISABLE_DEPRECATED
-#include <libxml/parser.h>
-#endif
-static xmlNodePtr gst_proxy_pad_save_thyself (GstObject * object,
-    xmlNodePtr parent);
-#endif
-
-static void on_src_target_notify (GstPad * target,
-    GParamSpec * unused, gpointer user_data);
-
-static GParamSpec *pspec_caps = NULL;
->>>>>>> 391568ef
 
 /**
  * gst_proxy_pad_query_type_default:
@@ -504,22 +486,6 @@
 {
   g_type_class_add_private (klass, sizeof (GstProxyPadPrivate));
 
-<<<<<<< HEAD
-  gobject_class->dispose = gst_proxy_pad_dispose;
-  gobject_class->finalize = gst_proxy_pad_finalize;
-
-=======
-#if !defined(GST_DISABLE_LOADSAVE) && !defined(GST_REMOVE_DEPRECATED)
-  {
-    GstObjectClass *gstobject_class = (GstObjectClass *) klass;
-
-    gstobject_class->save_thyself =
-        ((gpointer (*)(GstObject * object,
-                gpointer self)) *
-        GST_DEBUG_FUNCPTR (gst_proxy_pad_save_thyself));
-  }
-#endif
->>>>>>> 391568ef
   /* Register common function pointer descriptions */
   GST_DEBUG_REGISTER_FUNCPTR (gst_proxy_pad_query_type_default);
   GST_DEBUG_REGISTER_FUNCPTR (gst_proxy_pad_event_default);
@@ -774,93 +740,6 @@
 }
 
 static void
-<<<<<<< HEAD
-=======
-on_int_notify (GstPad * internal, GParamSpec * unused, GstGhostPad * pad)
-{
-  GstCaps *caps;
-
-  g_object_get (internal, "caps", &caps, NULL);
-
-  GST_DEBUG_OBJECT (pad, "notified %p %" GST_PTR_FORMAT, caps, caps);
-  gst_pad_set_caps (GST_PAD_CAST (pad), caps);
-
-  if (caps)
-    gst_caps_unref (caps);
-}
-
-static void
-on_src_target_notify (GstPad * target, GParamSpec * unused, gpointer user_data)
-{
-  GstProxyPad *proxypad;
-  GstGhostPad *gpad;
-  GstCaps *caps;
-
-  g_object_get (target, "caps", &caps, NULL);
-
-  GST_OBJECT_LOCK (target);
-  /* First check if the peer is still available and our proxy pad */
-  if (!GST_PAD_PEER (target) || !GST_IS_PROXY_PAD (GST_PAD_PEER (target))) {
-    GST_OBJECT_UNLOCK (target);
-    goto done;
-  }
-
-  proxypad = GST_PROXY_PAD (GST_PAD_PEER (target));
-  GST_OBJECT_LOCK (proxypad);
-  /* Now check if the proxypad's internal pad is still there and
-   * a ghostpad */
-  if (!GST_PROXY_PAD_INTERNAL (proxypad) ||
-      !GST_IS_GHOST_PAD (GST_PROXY_PAD_INTERNAL (proxypad))) {
-    GST_OBJECT_UNLOCK (proxypad);
-    GST_OBJECT_UNLOCK (target);
-    goto done;
-  }
-  gpad = GST_GHOST_PAD (GST_PROXY_PAD_INTERNAL (proxypad));
-  g_object_ref (gpad);
-  GST_OBJECT_UNLOCK (proxypad);
-  GST_OBJECT_UNLOCK (target);
-
-  gst_pad_set_caps (GST_PAD_CAST (gpad), caps);
-
-  g_object_unref (gpad);
-
-done:
-  if (caps)
-    gst_caps_unref (caps);
-}
-
-static void
-on_src_target_unlinked (GstPad * pad, GstPad * peer, gpointer user_data)
-{
-  g_signal_handlers_disconnect_by_func (pad,
-      (gpointer) on_src_target_notify, NULL);
-}
-
-/**
- * gst_ghost_pad_setcaps_default:
- * @pad: the #GstPad to link.
- * @caps: (transfer none): the #GstCaps to set
- *
- * Invoke the default setcaps function of a ghost pad.
- *
- * Returns: %TRUE if the operation was successful
- *
- * Since: 0.10.35
- */
-gboolean
-gst_ghost_pad_setcaps_default (GstPad * pad, GstCaps * caps)
-{
-  g_return_val_if_fail (GST_IS_GHOST_PAD (pad), FALSE);
-  g_return_val_if_fail (caps == NULL || GST_IS_CAPS (caps), FALSE);
-
-  if (GST_PAD_DIRECTION (pad) == GST_PAD_SRC)
-    return TRUE;
-
-  return gst_proxy_pad_setcaps_default (pad, caps);
-}
-
-static void
->>>>>>> 391568ef
 gst_ghost_pad_class_init (GstGhostPadClass * klass)
 {
   GObjectClass *gobject_class = (GObjectClass *) klass;
@@ -1013,15 +892,6 @@
   GST_PROXY_PAD_INTERNAL (pad) = internal;
   GST_PROXY_PAD_INTERNAL (internal) = pad;
 
-<<<<<<< HEAD
-=======
-  /* could be more general here, iterating over all writable properties...
-   * taking the short road for now tho */
-  GST_GHOST_PAD_PRIVATE (pad)->notify_id =
-      g_signal_connect (internal, "notify::caps", G_CALLBACK (on_int_notify),
-      pad);
-
->>>>>>> 391568ef
   /* special activation functions for the internal pad */
   gst_pad_set_activatepull_function (internal,
       gst_ghost_pad_internal_activate_pull_default);
@@ -1029,9 +899,6 @@
       gst_ghost_pad_internal_activate_push_default);
 
   GST_OBJECT_UNLOCK (pad);
-
-  /* call function to init values of the pad caps */
-  on_int_notify (internal, NULL, GST_GHOST_PAD_CAST (pad));
 
   GST_GHOST_PAD_PRIVATE (gpad)->constructed = TRUE;
   return TRUE;
@@ -1274,12 +1141,7 @@
   /* clear old target */
   GST_OBJECT_LOCK (gpad);
   if ((oldtarget = GST_PROXY_PAD_TARGET (gpad))) {
-<<<<<<< HEAD
-
-    GST_PROXY_PAD_RETARGET (internal) = TRUE;
-=======
     GST_OBJECT_UNLOCK (gpad);
->>>>>>> 391568ef
 
     /* unlink internal pad */
     if (GST_PAD_IS_SRC (internal))
@@ -1290,21 +1152,7 @@
     GST_OBJECT_UNLOCK (gpad);
   }
 
-<<<<<<< HEAD
-  result = gst_proxy_pad_set_target_unlocked (GST_PAD_CAST (gpad), newtarget);
-  GST_PROXY_UNLOCK (gpad);
-
-  if (result && newtarget) {
-=======
   if (newtarget) {
-    if (GST_PAD_IS_SRC (newtarget)) {
-      g_signal_connect (newtarget, "notify::caps",
-          G_CALLBACK (on_src_target_notify), NULL);
-      g_signal_connect (newtarget, "unlinked",
-          G_CALLBACK (on_src_target_unlinked), NULL);
-    }
-
->>>>>>> 391568ef
     /* and link to internal pad without any checks */
     GST_DEBUG_OBJECT (gpad, "connecting internal pad to target");
 
