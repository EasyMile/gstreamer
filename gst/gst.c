/* GStreamer
 * Copyright (C) 1999,2000 Erik Walthinsen <omega@cse.ogi.edu>
 *                    2000 Wim Taymans <wtay@chello.be>
 *
 * gst.c: Initialization and non-pipeline operations
 *
 * This library is free software; you can redistribute it and/or
 * modify it under the terms of the GNU Library General Public
 * License as published by the Free Software Foundation; either
 * version 2 of the License, or (at your option) any later version.
 *
 * This library is distributed in the hope that it will be useful,
 * but WITHOUT ANY WARRANTY; without even the implied warranty of
 * MERCHANTABILITY or FITNESS FOR A PARTICULAR PURPOSE.  See the GNU
 * Library General Public License for more details.
 *
 * You should have received a copy of the GNU Library General Public
 * License along with this library; if not, write to the
 * Free Software Foundation, Inc., 59 Temple Place - Suite 330,
 * Boston, MA 02111-1307, USA.
 */

/**
 * SECTION:gst
 * @short_description: Media library supporting arbitrary formats and filter
 *                     graphs.
 *
 * GStreamer is a framework for constructing graphs of various filters
 * (termed elements here) that will handle streaming media.  Any discreet
 * (packetizable) media type is supported, with provisions for automatically
 * determining source type.  Formatting/framing information is provided with
 * a powerful negotiation framework.  Plugins are heavily used to provide for
 * all elements, allowing one to construct plugins outside of the GST
 * library, even released binary-only if license require (please don't).
 * GStreamer covers a wide range of use cases including: playback, recording,
 * editing, serving streams, voice over ip and video calls.
 *
 * The <application>GStreamer</application> library should be initialized with
 * gst_init() before it can be used. You should pass pointers to the main argc
 * and argv variables so that GStreamer can process its own command line
 * options, as shown in the following example.
 *
 * <example>
 * <title>Initializing the gstreamer library</title>
 * <programlisting language="c">
 * int
 * main (int argc, char *argv[])
 * {
 *   // initialize the GStreamer library
 *   gst_init (&amp;argc, &amp;argv);
 *   ...
 * }
 * </programlisting>
 * </example>
 *
 * It's allowed to pass two NULL pointers to gst_init() in case you don't want
 * to pass the command line args to GStreamer.
 *
 * You can also use GOption to initialize your own parameters as shown in
 * the next code fragment:
 * <example>
 * <title>Initializing own parameters when initializing gstreamer</title>
 * <programlisting>
 * static gboolean stats = FALSE;
 * ...
 * int
 * main (int argc, char *argv[])
 * {
 *  GOptionEntry options[] = {
 *   {"tags", 't', 0, G_OPTION_ARG_NONE, &amp;tags,
 *       N_("Output tags (also known as metadata)"), NULL},
 *   {NULL}
 *  };
 *  // must initialise the threading system before using any other GLib funtion
 *  if (!g_thread_supported ())
 *    g_thread_init (NULL);
 *  ctx = g_option_context_new ("[ADDITIONAL ARGUMENTS]");
 *  g_option_context_add_main_entries (ctx, options, GETTEXT_PACKAGE);
 *  g_option_context_add_group (ctx, gst_init_get_option_group ());
 *  if (!g_option_context_parse (ctx, &amp;argc, &amp;argv, &amp;err)) {
 *    g_print ("Error initializing: &percnt;s\n", GST_STR_NULL (err->message));
 *    exit (1);
 *  }
 *  g_option_context_free (ctx);
 * ...
 * }
 * </programlisting>
 * </example>
 *
 * Use gst_version() to query the library version at runtime or use the
 * GST_VERSION_* macros to find the version at compile time. Optionally
 * gst_version_string() returns a printable string.
 *
 * The gst_deinit() call is used to clean up all internal resources used
 * by <application>GStreamer</application>. It is mostly used in unit tests 
 * to check for leaks.
 *
 * Last reviewed on 2006-08-11 (0.10.10)
 */

#include "gst_private.h"
#include "gstconfig.h"
#include <stdlib.h>
#include <stdio.h>
#include <sys/types.h>
#ifdef HAVE_SYS_UTSNAME_H
#include <sys/utsname.h>
#endif
#ifdef HAVE_UNISTD_H
#include <unistd.h>
#endif
#ifdef G_OS_WIN32
#define WIN32_LEAN_AND_MEAN     /* prevents from including too many things */
#include <windows.h>            /* GetStdHandle, windows console */
#endif

#include "gst-i18n-lib.h"
#include <locale.h>             /* for LC_ALL */

#include "gst.h"

#define GST_CAT_DEFAULT GST_CAT_GST_INIT

#define MAX_PATH_SPLIT  16
#define GST_PLUGIN_SEPARATOR ","

static gboolean gst_initialized = FALSE;
static gboolean gst_deinitialized = FALSE;

#ifdef G_OS_WIN32
HMODULE _priv_gst_dll_handle = NULL;
#endif

#ifndef GST_DISABLE_REGISTRY
GList *_priv_gst_plugin_paths = NULL;   /* for delayed processing in post_init */

extern gboolean _priv_gst_disable_registry_update;
#endif

#ifndef GST_DISABLE_GST_DEBUG
extern const gchar *priv_gst_dump_dot_dir;
#endif

/* defaults */

/* set to TRUE when segfaults need to be left as is */
static gboolean _gst_disable_segtrap = FALSE;

static gboolean init_pre (GOptionContext * context, GOptionGroup * group,
    gpointer data, GError ** error);
static gboolean init_post (GOptionContext * context, GOptionGroup * group,
    gpointer data, GError ** error);
#ifndef GST_DISABLE_OPTION_PARSING
static gboolean parse_goption_arg (const gchar * s_opt,
    const gchar * arg, gpointer data, GError ** err);
#endif

GSList *_priv_gst_preload_plugins = NULL;

const gchar g_log_domain_gstreamer[] = "GStreamer";

static void
debug_log_handler (const gchar * log_domain,
    GLogLevelFlags log_level, const gchar * message, gpointer user_data)
{
  g_log_default_handler (log_domain, log_level, message, user_data);
  /* FIXME: do we still need this ? fatal errors these days are all
   * other than core errors */
  /* g_on_error_query (NULL); */
}

enum
{
  ARG_VERSION = 1,
  ARG_FATAL_WARNINGS,
#ifndef GST_DISABLE_GST_DEBUG
  ARG_DEBUG_LEVEL,
  ARG_DEBUG,
  ARG_DEBUG_DISABLE,
  ARG_DEBUG_NO_COLOR,
  ARG_DEBUG_HELP,
#endif
  ARG_PLUGIN_SPEW,
  ARG_PLUGIN_PATH,
  ARG_PLUGIN_LOAD,
  ARG_SEGTRAP_DISABLE,
  ARG_REGISTRY_UPDATE_DISABLE,
  ARG_REGISTRY_FORK_DISABLE
};

/* debug-spec ::= category-spec [, category-spec]*
 * category-spec ::= category:val | val
 * category ::= [^:]+
 * val ::= [0-5]
 */

#ifndef NUL
#define NUL '\0'
#endif

#ifndef GST_DISABLE_GST_DEBUG
static gboolean
parse_debug_category (gchar * str, const gchar ** category)
{
  if (!str)
    return FALSE;

  /* works in place */
  g_strstrip (str);

  if (str[0] != NUL) {
    *category = str;
    return TRUE;
  }

  return FALSE;
}

static gboolean
parse_debug_level (gchar * str, gint * level)
{
  if (!str)
    return FALSE;

  /* works in place */
  g_strstrip (str);

  if (str[0] != NUL && str[1] == NUL
      && str[0] >= '0' && str[0] < '0' + GST_LEVEL_COUNT) {
    *level = str[0] - '0';
    return TRUE;
  }

  return FALSE;
}

static void
parse_debug_list (const gchar * list)
{
  gchar **split;
  gchar **walk;

  g_assert (list);

  split = g_strsplit (list, ",", 0);

  for (walk = split; *walk; walk++) {
    if (strchr (*walk, ':')) {
      gchar **values = g_strsplit (*walk, ":", 2);

      if (values[0] && values[1]) {
        gint level;
        const gchar *category;

        if (parse_debug_category (values[0], &category)
            && parse_debug_level (values[1], &level))
          gst_debug_set_threshold_for_name (category, level);
      }

      g_strfreev (values);
    } else {
      gint level;

      if (parse_debug_level (*walk, &level))
        gst_debug_set_default_threshold (level);
    }
  }

  g_strfreev (split);
}
#endif

#ifdef G_OS_WIN32
BOOL WINAPI DllMain (HINSTANCE hinstDLL, DWORD fdwReason, LPVOID lpvReserved);
BOOL WINAPI
DllMain (HINSTANCE hinstDLL, DWORD fdwReason, LPVOID lpvReserved)
{
  if (fdwReason == DLL_PROCESS_ATTACH)
    _priv_gst_dll_handle = (HMODULE) hinstDLL;
  return TRUE;
}

#endif

/**
 * gst_init_get_option_group:
 *
 * Returns a #GOptionGroup with GStreamer's argument specifications. The
 * group is set up to use standard GOption callbacks, so when using this
 * group in combination with GOption parsing methods, all argument parsing
 * and initialization is automated.
 *
 * This function is useful if you want to integrate GStreamer with other
 * libraries that use GOption (see g_option_context_add_group() ).
 *
 * If you use this function, you should make sure you initialise the GLib
 * threading system as one of the very first things in your program
 * (see the example at the beginning of this section).
 *
 * Returns: (transfer full): a pointer to GStreamer's option group.
 */

GOptionGroup *
gst_init_get_option_group (void)
{
#ifndef GST_DISABLE_OPTION_PARSING
  GOptionGroup *group;
  static const GOptionEntry gst_args[] = {
    {"gst-version", 0, G_OPTION_FLAG_NO_ARG, G_OPTION_ARG_CALLBACK,
        (gpointer) parse_goption_arg, N_("Print the GStreamer version"), NULL},
    {"gst-fatal-warnings", 0, G_OPTION_FLAG_NO_ARG, G_OPTION_ARG_CALLBACK,
        (gpointer) parse_goption_arg, N_("Make all warnings fatal"), NULL},
#ifndef GST_DISABLE_GST_DEBUG
    {"gst-debug-help", 0, G_OPTION_FLAG_NO_ARG, G_OPTION_ARG_CALLBACK,
          (gpointer) parse_goption_arg,
          N_("Print available debug categories and exit"),
        NULL},
    {"gst-debug-level", 0, 0, G_OPTION_ARG_CALLBACK,
          (gpointer) parse_goption_arg,
          N_("Default debug level from 1 (only error) to 5 (anything) or "
              "0 for no output"),
        N_("LEVEL")},
    {"gst-debug", 0, 0, G_OPTION_ARG_CALLBACK, (gpointer) parse_goption_arg,
          N_("Comma-separated list of category_name:level pairs to set "
              "specific levels for the individual categories. Example: "
              "GST_AUTOPLUG:5,GST_ELEMENT_*:3"),
        N_("LIST")},
    {"gst-debug-no-color", 0, G_OPTION_FLAG_NO_ARG, G_OPTION_ARG_CALLBACK,
          (gpointer) parse_goption_arg, N_("Disable colored debugging output"),
        NULL},
    {"gst-debug-disable", 0, G_OPTION_FLAG_NO_ARG, G_OPTION_ARG_CALLBACK,
        (gpointer) parse_goption_arg, N_("Disable debugging"), NULL},
#endif
    {"gst-plugin-spew", 0, G_OPTION_FLAG_NO_ARG, G_OPTION_ARG_CALLBACK,
          (gpointer) parse_goption_arg,
          N_("Enable verbose plugin loading diagnostics"),
        NULL},
    {"gst-plugin-path", 0, 0, G_OPTION_ARG_CALLBACK,
          (gpointer) parse_goption_arg,
        N_("Colon-separated paths containing plugins"), N_("PATHS")},
    {"gst-plugin-load", 0, 0, G_OPTION_ARG_CALLBACK,
          (gpointer) parse_goption_arg,
          N_("Comma-separated list of plugins to preload in addition to the "
              "list stored in environment variable GST_PLUGIN_PATH"),
        N_("PLUGINS")},
    {"gst-disable-segtrap", 0, G_OPTION_FLAG_NO_ARG, G_OPTION_ARG_CALLBACK,
          (gpointer) parse_goption_arg,
          N_("Disable trapping of segmentation faults during plugin loading"),
        NULL},
    {"gst-disable-registry-update", 0, G_OPTION_FLAG_NO_ARG,
          G_OPTION_ARG_CALLBACK,
          (gpointer) parse_goption_arg,
          N_("Disable updating the registry"),
        NULL},
    {"gst-disable-registry-fork", 0, G_OPTION_FLAG_NO_ARG,
          G_OPTION_ARG_CALLBACK,
          (gpointer) parse_goption_arg,
          N_("Disable spawning a helper process while scanning the registry"),
        NULL},
    {NULL}
  };

  /* Since GLib 2.23.2 calling g_thread_init() 'late' is allowed and is
   * automatically done as part of g_type_init() */
  if (glib_check_version (2, 23, 3)) {
    /* The GLib threading system must be initialised before calling any other
     * GLib function according to the documentation; if the application hasn't
     * called gst_init() yet or initialised the threading system otherwise, we
     * better issue a warning here (since chances are high that the application
     * has already called other GLib functions such as g_option_context_new() */
    if (!g_thread_get_initialized ()) {
      g_warning ("The GStreamer function gst_init_get_option_group() was\n"
          "\tcalled, but the GLib threading system has not been initialised\n"
          "\tyet, something that must happen before any other GLib function\n"
          "\tis called. The application needs to be fixed so that it calls\n"
          "\t   if (!g_thread_get_initialized ()) g_thread_init(NULL);\n"
          "\tas very first thing in its main() function. Please file a bug\n"
          "\tagainst this application.");
      g_thread_init (NULL);
    }
  } else {
    /* GLib >= 2.23.2 */
  }

  group = g_option_group_new ("gst", _("GStreamer Options"),
      _("Show GStreamer Options"), NULL, NULL);
  g_option_group_set_parse_hooks (group, (GOptionParseFunc) init_pre,
      (GOptionParseFunc) init_post);

  g_option_group_add_entries (group, gst_args);
  g_option_group_set_translation_domain (group, GETTEXT_PACKAGE);

  return group;
#else
  return NULL;
#endif
}

/**
 * gst_init_check:
 * @argc: (inout) (allow-none): pointer to application's argc
 * @argv: (inout) (array length=argc) (allow-none): pointer to application's argv
 * @err: pointer to a #GError to which a message will be posted on error
 *
 * Initializes the GStreamer library, setting up internal path lists,
 * registering built-in elements, and loading standard plugins.
 *
 * This function will return %FALSE if GStreamer could not be initialized
 * for some reason.  If you want your program to fail fatally,
 * use gst_init() instead.
 *
 * This function should be called before calling any other GLib functions. If
 * this is not an option, your program must initialise the GLib thread system
 * using g_thread_init() before any other GLib functions are called.
 *
 * Returns: %TRUE if GStreamer could be initialized.
 */
gboolean
gst_init_check (int *argc, char **argv[], GError ** err)
{
#ifndef GST_DISABLE_OPTION_PARSING
  GOptionGroup *group;
  GOptionContext *ctx;
#endif
  gboolean res;

  if (!g_thread_get_initialized ())
    g_thread_init (NULL);

  if (gst_initialized) {
    GST_DEBUG ("already initialized gst");
    return TRUE;
  }
#ifndef GST_DISABLE_OPTION_PARSING
  ctx = g_option_context_new ("- GStreamer initialization");
  g_option_context_set_ignore_unknown_options (ctx, TRUE);
  group = gst_init_get_option_group ();
  g_option_context_add_group (ctx, group);
  res = g_option_context_parse (ctx, argc, argv, err);
  g_option_context_free (ctx);
#else
  init_pre (NULL, NULL, NULL, NULL);
  init_post (NULL, NULL, NULL, NULL);
  res = TRUE;
#endif

  gst_initialized = res;

  if (res) {
    GST_INFO ("initialized GStreamer successfully");
  } else {
    GST_INFO ("failed to initialize GStreamer");
  }

  return res;
}

/**
 * gst_init:
 * @argc: (inout) (allow-none): pointer to application's argc
 * @argv: (inout) (array length=argc) (allow-none): pointer to application's argv
 *
 * Initializes the GStreamer library, setting up internal path lists,
 * registering built-in elements, and loading standard plugins.
 *
 * Unless the plugin registry is disabled at compile time, the registry will be
 * loaded. By default this will also check if the registry cache needs to be
 * updated and rescan all plugins if needed. See gst_update_registry() for
 * details and section
 * <link linkend="gst-running">Running GStreamer Applications</link>
 * for how to disable automatic registry updates.
 *
 * This function should be called before calling any other GLib functions. If
 * this is not an option, your program must initialise the GLib thread system
 * using g_thread_init() before any other GLib functions are called.
 *
 * <note><para>
 * This function will terminate your program if it was unable to initialize
 * GStreamer for some reason.  If you want your program to fall back,
 * use gst_init_check() instead.
 * </para></note>
 *
 * WARNING: This function does not work in the same way as corresponding
 * functions in other glib-style libraries, such as gtk_init().  In
 * particular, unknown command line options cause this function to
 * abort program execution.
 */
void
gst_init (int *argc, char **argv[])
{
  GError *err = NULL;

  if (!gst_init_check (argc, argv, &err)) {
    g_print ("Could not initialize GStreamer: %s\n",
        err ? err->message : "unknown error occurred");
    if (err) {
      g_error_free (err);
    }
    exit (1);
  }
}

/**
 * gst_is_initialized:
 *
 * Use this function to check if GStreamer has been initialized with gst_init()
 * or gst_init_check().
 *
 * Returns: TRUE if initialization has been done, FALSE otherwise.
 *
 * Since: 0.10.31
 */
gboolean
gst_is_initialized (void)
{
  return gst_initialized;
}

#ifndef GST_DISABLE_REGISTRY
static void
add_path_func (gpointer data, gpointer user_data)
{
  GST_INFO ("Adding plugin path: \"%s\", will scan later", (gchar *) data);
  _priv_gst_plugin_paths =
      g_list_append (_priv_gst_plugin_paths, g_strdup (data));
}
#endif

#ifndef GST_DISABLE_OPTION_PARSING
static void
prepare_for_load_plugin_func (gpointer data, gpointer user_data)
{
  _priv_gst_preload_plugins =
      g_slist_prepend (_priv_gst_preload_plugins, g_strdup (data));
}
#endif

#ifndef GST_DISABLE_OPTION_PARSING
static void
split_and_iterate (const gchar * stringlist, const gchar * separator,
    GFunc iterator, gpointer user_data)
{
  gchar **strings;
  gint j = 0;
  gchar *lastlist = g_strdup (stringlist);

  while (lastlist) {
    strings = g_strsplit (lastlist, separator, MAX_PATH_SPLIT);
    g_free (lastlist);
    lastlist = NULL;

    while (strings[j]) {
      iterator (strings[j], user_data);
      if (++j == MAX_PATH_SPLIT) {
        lastlist = g_strdup (strings[j]);
        j = 0;
        break;
      }
    }
    g_strfreev (strings);
  }
}
#endif

/* we have no fail cases yet, but maybe in the future */
static gboolean
init_pre (GOptionContext * context, GOptionGroup * group, gpointer data,
    GError ** error)
{
  if (gst_initialized) {
    GST_DEBUG ("already initialized");
    return TRUE;
  }

  g_type_init ();

  /* we need threading to be enabled right here */
  g_assert (g_thread_get_initialized ());

  _gst_debug_init ();

#ifdef ENABLE_NLS
  setlocale (LC_ALL, "");
  bindtextdomain (GETTEXT_PACKAGE, LOCALEDIR);
  bind_textdomain_codeset (GETTEXT_PACKAGE, "UTF-8");
#endif /* ENABLE_NLS */

#ifndef GST_DISABLE_GST_DEBUG
  {
    const gchar *debug_list;

    if (g_getenv ("GST_DEBUG_NO_COLOR") != NULL)
      gst_debug_set_colored (FALSE);

    debug_list = g_getenv ("GST_DEBUG");
    if (debug_list) {
      parse_debug_list (debug_list);
    }
  }

  priv_gst_dump_dot_dir = g_getenv ("GST_DEBUG_DUMP_DOT_DIR");
#endif
  /* This is the earliest we can make stuff show up in the logs.
   * So give some useful info about GStreamer here */
  GST_INFO ("Initializing GStreamer Core Library version %s", VERSION);
  GST_INFO ("Using library installed in %s", LIBDIR);

  /* Print some basic system details if possible (OS/architecture) */
#ifdef HAVE_SYS_UTSNAME_H
  {
    struct utsname sys_details;

    if (uname (&sys_details) == 0) {
      GST_INFO ("%s %s %s %s %s", sys_details.sysname,
          sys_details.nodename, sys_details.release, sys_details.version,
          sys_details.machine);
    }
  }
#endif

  return TRUE;
}

static gboolean
gst_register_core_elements (GstPlugin * plugin)
{
  /* register some standard builtin types */
  if (!gst_element_register (plugin, "bin", GST_RANK_PRIMARY,
          GST_TYPE_BIN) ||
      !gst_element_register (plugin, "pipeline", GST_RANK_PRIMARY,
          GST_TYPE_PIPELINE)
      )
    g_assert_not_reached ();

  return TRUE;
}

/*
 * this bit handles:
 * - initalization of threads if we use them
 * - log handler
 * - initial output
 * - initializes gst_format
 * - registers a bunch of types for gst_objects
 *
 * - we don't have cases yet where this fails, but in the future
 *   we might and then it's nice to be able to return that
 */
static gboolean
init_post (GOptionContext * context, GOptionGroup * group, gpointer data,
    GError ** error)
{
  GLogLevelFlags llf;

#ifndef GST_DISABLE_TRACE
  GstTrace *gst_trace;
#endif /* GST_DISABLE_TRACE */

  if (gst_initialized) {
    GST_DEBUG ("already initialized");
    return TRUE;
  }

  llf = G_LOG_LEVEL_CRITICAL | G_LOG_LEVEL_ERROR | G_LOG_FLAG_FATAL;
  g_log_set_handler (g_log_domain_gstreamer, llf, debug_log_handler, NULL);

  _priv_gst_quarks_initialize ();
  _gst_memory_init ();
  _gst_format_initialize ();
  _gst_query_initialize ();
  _gst_caps_initialize ();
  _gst_meta_init ();

  g_type_class_ref (gst_object_get_type ());
  g_type_class_ref (gst_pad_get_type ());
  g_type_class_ref (gst_element_factory_get_type ());
  g_type_class_ref (gst_element_get_type ());
  g_type_class_ref (gst_type_find_factory_get_type ());
  g_type_class_ref (gst_bin_get_type ());
  g_type_class_ref (gst_bus_get_type ());
  g_type_class_ref (gst_task_get_type ());
  g_type_class_ref (gst_clock_get_type ());

  g_type_class_ref (gst_index_factory_get_type ());
  gst_uri_handler_get_type ();

  g_type_class_ref (gst_object_flags_get_type ());
  g_type_class_ref (gst_bin_flags_get_type ());
  g_type_class_ref (gst_buffer_flag_get_type ());
  g_type_class_ref (gst_buffer_copy_flags_get_type ());
  g_type_class_ref (gst_bus_flags_get_type ());
  g_type_class_ref (gst_bus_sync_reply_get_type ());
  g_type_class_ref (gst_caps_flags_get_type ());
  g_type_class_ref (gst_clock_return_get_type ());
  g_type_class_ref (gst_clock_entry_type_get_type ());
  g_type_class_ref (gst_clock_flags_get_type ());
  g_type_class_ref (gst_clock_type_get_type ());
  g_type_class_ref (gst_debug_graph_details_get_type ());
  g_type_class_ref (gst_state_get_type ());
  g_type_class_ref (gst_state_change_return_get_type ());
  g_type_class_ref (gst_state_change_get_type ());
  g_type_class_ref (gst_element_flags_get_type ());
  g_type_class_ref (gst_core_error_get_type ());
  g_type_class_ref (gst_library_error_get_type ());
  g_type_class_ref (gst_resource_error_get_type ());
  g_type_class_ref (gst_stream_error_get_type ());
  g_type_class_ref (gst_event_type_flags_get_type ());
  g_type_class_ref (gst_event_type_get_type ());
  g_type_class_ref (gst_seek_type_get_type ());
  g_type_class_ref (gst_seek_flags_get_type ());
  g_type_class_ref (gst_qos_type_get_type ());
  g_type_class_ref (gst_format_get_type ());
  g_type_class_ref (gst_index_certainty_get_type ());
  g_type_class_ref (gst_index_entry_type_get_type ());
  g_type_class_ref (gst_index_lookup_method_get_type ());
  g_type_class_ref (gst_assoc_flags_get_type ());
  g_type_class_ref (gst_index_resolver_method_get_type ());
  g_type_class_ref (gst_index_flags_get_type ());
  g_type_class_ref (gst_debug_level_get_type ());
  g_type_class_ref (gst_debug_color_flags_get_type ());
  g_type_class_ref (gst_iterator_result_get_type ());
  g_type_class_ref (gst_iterator_item_get_type ());
  g_type_class_ref (gst_message_type_get_type ());
  g_type_class_ref (gst_mini_object_flags_get_type ());
  g_type_class_ref (gst_pad_link_return_get_type ());
  g_type_class_ref (gst_pad_link_check_get_type ());
  g_type_class_ref (gst_flow_return_get_type ());
  g_type_class_ref (gst_activate_mode_get_type ());
  g_type_class_ref (gst_pad_direction_get_type ());
  g_type_class_ref (gst_pad_flags_get_type ());
  g_type_class_ref (gst_pad_presence_get_type ());
  g_type_class_ref (gst_pad_template_flags_get_type ());
  g_type_class_ref (gst_pipeline_flags_get_type ());
  g_type_class_ref (gst_plugin_error_get_type ());
  g_type_class_ref (gst_plugin_flags_get_type ());
  g_type_class_ref (gst_plugin_dependency_flags_get_type ());
  g_type_class_ref (gst_rank_get_type ());
  g_type_class_ref (gst_query_type_get_type ());
  g_type_class_ref (gst_buffering_mode_get_type ());
  g_type_class_ref (gst_stream_status_type_get_type ());
  g_type_class_ref (gst_structure_change_type_get_type ());
  g_type_class_ref (gst_tag_merge_mode_get_type ());
  g_type_class_ref (gst_tag_flag_get_type ());
  g_type_class_ref (gst_task_pool_get_type ());
  g_type_class_ref (gst_task_state_get_type ());
  g_type_class_ref (gst_alloc_trace_flags_get_type ());
  g_type_class_ref (gst_type_find_probability_get_type ());
  g_type_class_ref (gst_uri_type_get_type ());
  g_type_class_ref (gst_parse_error_get_type ());
  g_type_class_ref (gst_parse_flags_get_type ());
  g_type_class_ref (gst_search_mode_get_type ());
  g_type_class_ref (gst_progress_type_get_type ());
  g_type_class_ref (gst_buffer_pool_flags_get_type ());
  g_type_class_ref (gst_memory_flags_get_type ());
  g_type_class_ref (gst_map_flags_get_type ());
  g_type_class_ref (gst_caps_intersect_mode_get_type ());

  gst_structure_get_type ();
  _gst_event_initialize ();
  _gst_buffer_initialize ();
<<<<<<< HEAD
=======
  _gst_buffer_list_initialize ();
  gst_buffer_list_iterator_get_type ();
>>>>>>> 8839c513
  _gst_message_initialize ();
  _gst_buffer_list_initialize ();
  _gst_value_initialize ();
  g_type_class_ref (gst_param_spec_fraction_get_type ());
  _gst_tag_initialize ();
  gst_parse_context_get_type ();

  _gst_plugin_initialize ();

  gst_g_error_get_type ();

  /* register core plugins */
  gst_plugin_register_static (GST_VERSION_MAJOR, GST_VERSION_MINOR,
      "staticelements", "core elements linked into the GStreamer library",
      gst_register_core_elements, VERSION, GST_LICENSE, PACKAGE,
      GST_PACKAGE_NAME, GST_PACKAGE_ORIGIN);

  /*
   * Any errors happening below this point are non-fatal, we therefore mark
   * gstreamer as being initialized, since it is the case from a plugin point of
   * view.
   *
   * If anything fails, it will be put back to FALSE in gst_init_check().
   * This allows some special plugins that would call gst_init() to not cause a
   * looping effect (i.e. initializing GStreamer twice).
   */
  gst_initialized = TRUE;

  if (!gst_update_registry ())
    return FALSE;

#ifndef GST_DISABLE_TRACE
  _gst_trace_on = 0;
  if (_gst_trace_on) {
    gst_trace = gst_trace_new ("gst.trace", 1024);
    gst_trace_set_default (gst_trace);
  }
#endif /* GST_DISABLE_TRACE */

  GST_INFO ("GLib runtime version: %d.%d.%d", glib_major_version,
      glib_minor_version, glib_micro_version);
  GST_INFO ("GLib headers version: %d.%d.%d", GLIB_MAJOR_VERSION,
      GLIB_MINOR_VERSION, GLIB_MICRO_VERSION);

  return TRUE;
}

#ifndef GST_DISABLE_GST_DEBUG
static gboolean
select_all (GstPlugin * plugin, gpointer user_data)
{
  return TRUE;
}

static gint
sort_by_category_name (gconstpointer a, gconstpointer b)
{
  return strcmp (gst_debug_category_get_name ((GstDebugCategory *) a),
      gst_debug_category_get_name ((GstDebugCategory *) b));
}

static void
gst_debug_help (void)
{
  GSList *list, *walk;
  GList *list2, *g;

  /* Need to ensure the registry is loaded to get debug categories */
  if (!init_post (NULL, NULL, NULL, NULL))
    exit (1);

  list2 = gst_registry_plugin_filter (gst_registry_get_default (),
      select_all, FALSE, NULL);

  /* FIXME this is gross.  why don't debug have categories PluginFeatures? */
  for (g = list2; g; g = g_list_next (g)) {
    GstPlugin *plugin = GST_PLUGIN_CAST (g->data);

    gst_plugin_load (plugin);
  }
  g_list_free (list2);

  list = gst_debug_get_all_categories ();
  walk = list = g_slist_sort (list, sort_by_category_name);

  g_print ("\n");
  g_print ("name                  level    description\n");
  g_print ("---------------------+--------+--------------------------------\n");

  while (walk) {
    GstDebugCategory *cat = (GstDebugCategory *) walk->data;

    if (gst_debug_is_colored ()) {
#ifdef G_OS_WIN32
      gint color = gst_debug_construct_win_color (cat->color);
      const gint clear = FOREGROUND_RED | FOREGROUND_GREEN | FOREGROUND_BLUE;

      SetConsoleTextAttribute (GetStdHandle (STD_OUTPUT_HANDLE), color);
      g_print ("%-20s", gst_debug_category_get_name (cat));
      SetConsoleTextAttribute (GetStdHandle (STD_OUTPUT_HANDLE), clear);
      g_print (" %1d %s ", gst_debug_category_get_threshold (cat),
          gst_debug_level_get_name (gst_debug_category_get_threshold (cat)));
      SetConsoleTextAttribute (GetStdHandle (STD_OUTPUT_HANDLE), color);
      g_print ("%s", gst_debug_category_get_description (cat));
      SetConsoleTextAttribute (GetStdHandle (STD_OUTPUT_HANDLE), clear);
      g_print ("\n");
#else /* G_OS_WIN32 */
      gchar *color = gst_debug_construct_term_color (cat->color);

      g_print ("%s%-20s\033[00m  %1d %s  %s%s\033[00m\n",
          color,
          gst_debug_category_get_name (cat),
          gst_debug_category_get_threshold (cat),
          gst_debug_level_get_name (gst_debug_category_get_threshold (cat)),
          color, gst_debug_category_get_description (cat));
      g_free (color);
#endif /* G_OS_WIN32 */
    } else {
      g_print ("%-20s  %1d %s  %s\n", gst_debug_category_get_name (cat),
          gst_debug_category_get_threshold (cat),
          gst_debug_level_get_name (gst_debug_category_get_threshold (cat)),
          gst_debug_category_get_description (cat));
    }
    walk = g_slist_next (walk);
  }
  g_slist_free (list);
  g_print ("\n");
}
#endif

#ifndef GST_DISABLE_OPTION_PARSING
static gboolean
parse_one_option (gint opt, const gchar * arg, GError ** err)
{
  switch (opt) {
    case ARG_VERSION:
      g_print ("GStreamer Core Library version %s\n", PACKAGE_VERSION);
      exit (0);
    case ARG_FATAL_WARNINGS:{
      GLogLevelFlags fatal_mask;

      fatal_mask = g_log_set_always_fatal (G_LOG_FATAL_MASK);
      fatal_mask |= G_LOG_LEVEL_WARNING | G_LOG_LEVEL_CRITICAL;
      g_log_set_always_fatal (fatal_mask);
      break;
    }
#ifndef GST_DISABLE_GST_DEBUG
    case ARG_DEBUG_LEVEL:{
      gint tmp = 0;

      tmp = strtol (arg, NULL, 0);
      if (tmp >= 0 && tmp < GST_LEVEL_COUNT) {
        gst_debug_set_default_threshold (tmp);
      }
      break;
    }
    case ARG_DEBUG:
      parse_debug_list (arg);
      break;
    case ARG_DEBUG_NO_COLOR:
      gst_debug_set_colored (FALSE);
      break;
    case ARG_DEBUG_DISABLE:
      gst_debug_set_active (FALSE);
      break;
    case ARG_DEBUG_HELP:
      gst_debug_help ();
      exit (0);
#endif
    case ARG_PLUGIN_SPEW:
      break;
    case ARG_PLUGIN_PATH:
#ifndef GST_DISABLE_REGISTRY
      split_and_iterate (arg, G_SEARCHPATH_SEPARATOR_S, add_path_func, NULL);
#endif /* GST_DISABLE_REGISTRY */
      break;
    case ARG_PLUGIN_LOAD:
      split_and_iterate (arg, ",", prepare_for_load_plugin_func, NULL);
      break;
    case ARG_SEGTRAP_DISABLE:
      _gst_disable_segtrap = TRUE;
      break;
    case ARG_REGISTRY_UPDATE_DISABLE:
#ifndef GST_DISABLE_REGISTRY
      _priv_gst_disable_registry_update = TRUE;
#endif
      break;
    case ARG_REGISTRY_FORK_DISABLE:
      gst_registry_fork_set_enabled (FALSE);
      break;
    default:
      g_set_error (err, G_OPTION_ERROR, G_OPTION_ERROR_UNKNOWN_OPTION,
          _("Unknown option"));
      return FALSE;
  }

  return TRUE;
}

static gboolean
parse_goption_arg (const gchar * opt,
    const gchar * arg, gpointer data, GError ** err)
{
  static const struct
  {
    const gchar *opt;
    int val;
  } options[] = {
    {
    "--gst-version", ARG_VERSION}, {
    "--gst-fatal-warnings", ARG_FATAL_WARNINGS},
#ifndef GST_DISABLE_GST_DEBUG
    {
    "--gst-debug-level", ARG_DEBUG_LEVEL}, {
    "--gst-debug", ARG_DEBUG}, {
    "--gst-debug-disable", ARG_DEBUG_DISABLE}, {
    "--gst-debug-no-color", ARG_DEBUG_NO_COLOR}, {
    "--gst-debug-help", ARG_DEBUG_HELP},
#endif
    {
    "--gst-plugin-spew", ARG_PLUGIN_SPEW}, {
    "--gst-plugin-path", ARG_PLUGIN_PATH}, {
    "--gst-plugin-load", ARG_PLUGIN_LOAD}, {
    "--gst-disable-segtrap", ARG_SEGTRAP_DISABLE}, {
    "--gst-disable-registry-update", ARG_REGISTRY_UPDATE_DISABLE}, {
    "--gst-disable-registry-fork", ARG_REGISTRY_FORK_DISABLE}, {
    NULL}
  };
  gint val = 0, n;

  for (n = 0; options[n].opt; n++) {
    if (!strcmp (opt, options[n].opt)) {
      val = options[n].val;
      break;
    }
  }

  return parse_one_option (val, arg, err);
}
#endif

/**
 * gst_deinit:
 *
 * Clean up any resources created by GStreamer in gst_init().
 *
 * It is normally not needed to call this function in a normal application
 * as the resources will automatically be freed when the program terminates.
 * This function is therefore mostly used by testsuites and other memory
 * profiling tools.
 *
 * After this call GStreamer (including this method) should not be used anymore. 
 */
void
gst_deinit (void)
{
  GstClock *clock;

  GST_INFO ("deinitializing GStreamer");

  if (gst_deinitialized) {
    GST_DEBUG ("already deinitialized");
    return;
  }

  g_slist_foreach (_priv_gst_preload_plugins, (GFunc) g_free, NULL);
  g_slist_free (_priv_gst_preload_plugins);
  _priv_gst_preload_plugins = NULL;

#ifndef GST_DISABLE_REGISTRY
  g_list_foreach (_priv_gst_plugin_paths, (GFunc) g_free, NULL);
  g_list_free (_priv_gst_plugin_paths);
  _priv_gst_plugin_paths = NULL;
#endif

  clock = gst_system_clock_obtain ();
  gst_object_unref (clock);
  gst_object_unref (clock);

  _priv_gst_registry_cleanup ();

  g_type_class_unref (g_type_class_peek (gst_object_get_type ()));
  g_type_class_unref (g_type_class_peek (gst_pad_get_type ()));
  g_type_class_unref (g_type_class_peek (gst_element_factory_get_type ()));
  g_type_class_unref (g_type_class_peek (gst_element_get_type ()));
  g_type_class_unref (g_type_class_peek (gst_type_find_factory_get_type ()));
  g_type_class_unref (g_type_class_peek (gst_bin_get_type ()));
  g_type_class_unref (g_type_class_peek (gst_bus_get_type ()));
  g_type_class_unref (g_type_class_peek (gst_task_get_type ()));
  g_type_class_unref (g_type_class_peek (gst_index_factory_get_type ()));
  g_type_class_unref (g_type_class_peek (gst_object_flags_get_type ()));
  g_type_class_unref (g_type_class_peek (gst_bin_flags_get_type ()));
  g_type_class_unref (g_type_class_peek (gst_buffer_flag_get_type ()));
  g_type_class_unref (g_type_class_peek (gst_buffer_copy_flags_get_type ()));
  g_type_class_unref (g_type_class_peek (gst_bus_flags_get_type ()));
  g_type_class_unref (g_type_class_peek (gst_bus_sync_reply_get_type ()));
  g_type_class_unref (g_type_class_peek (gst_caps_flags_get_type ()));
  g_type_class_unref (g_type_class_peek (gst_clock_type_get_type ()));
  g_type_class_unref (g_type_class_peek (gst_clock_return_get_type ()));
  g_type_class_unref (g_type_class_peek (gst_clock_entry_type_get_type ()));
  g_type_class_unref (g_type_class_peek (gst_clock_flags_get_type ()));
  g_type_class_unref (g_type_class_peek (gst_debug_graph_details_get_type ()));
  g_type_class_unref (g_type_class_peek (gst_state_get_type ()));
  g_type_class_unref (g_type_class_peek (gst_state_change_return_get_type ()));
  g_type_class_unref (g_type_class_peek (gst_state_change_get_type ()));
  g_type_class_unref (g_type_class_peek (gst_element_flags_get_type ()));
  g_type_class_unref (g_type_class_peek (gst_core_error_get_type ()));
  g_type_class_unref (g_type_class_peek (gst_library_error_get_type ()));
  g_type_class_unref (g_type_class_peek (gst_plugin_dependency_flags_get_type
          ()));
  g_type_class_unref (g_type_class_peek (gst_parse_flags_get_type ()));
  g_type_class_unref (g_type_class_peek (gst_resource_error_get_type ()));
  g_type_class_unref (g_type_class_peek (gst_search_mode_get_type ()));
  g_type_class_unref (g_type_class_peek (gst_stream_error_get_type ()));
  g_type_class_unref (g_type_class_peek (gst_stream_status_type_get_type ()));
  g_type_class_unref (g_type_class_peek (gst_structure_change_type_get_type
          ()));
  g_type_class_unref (g_type_class_peek (gst_event_type_flags_get_type ()));
  g_type_class_unref (g_type_class_peek (gst_event_type_get_type ()));
  g_type_class_unref (g_type_class_peek (gst_seek_type_get_type ()));
  g_type_class_unref (g_type_class_peek (gst_seek_flags_get_type ()));
  g_type_class_unref (g_type_class_peek (gst_qos_type_get_type ()));
  g_type_class_unref (g_type_class_peek (gst_format_get_type ()));
  g_type_class_unref (g_type_class_peek (gst_index_certainty_get_type ()));
  g_type_class_unref (g_type_class_peek (gst_index_entry_type_get_type ()));
  g_type_class_unref (g_type_class_peek (gst_index_lookup_method_get_type ()));
  g_type_class_unref (g_type_class_peek (gst_assoc_flags_get_type ()));
  g_type_class_unref (g_type_class_peek (gst_index_resolver_method_get_type
          ()));
  g_type_class_unref (g_type_class_peek (gst_index_flags_get_type ()));
  g_type_class_unref (g_type_class_peek (gst_debug_level_get_type ()));
  g_type_class_unref (g_type_class_peek (gst_debug_color_flags_get_type ()));
  g_type_class_unref (g_type_class_peek (gst_iterator_result_get_type ()));
  g_type_class_unref (g_type_class_peek (gst_iterator_item_get_type ()));
  g_type_class_unref (g_type_class_peek (gst_message_type_get_type ()));
  g_type_class_unref (g_type_class_peek (gst_mini_object_flags_get_type ()));
  g_type_class_unref (g_type_class_peek (gst_pad_link_return_get_type ()));
  g_type_class_unref (g_type_class_peek (gst_pad_link_check_get_type ()));
  g_type_class_unref (g_type_class_peek (gst_flow_return_get_type ()));
  g_type_class_unref (g_type_class_peek (gst_activate_mode_get_type ()));
  g_type_class_unref (g_type_class_peek (gst_pad_direction_get_type ()));
  g_type_class_unref (g_type_class_peek (gst_pad_flags_get_type ()));
  g_type_class_unref (g_type_class_peek (gst_pad_presence_get_type ()));
  g_type_class_unref (g_type_class_peek (gst_pad_template_flags_get_type ()));
  g_type_class_unref (g_type_class_peek (gst_pipeline_flags_get_type ()));
  g_type_class_unref (g_type_class_peek (gst_plugin_error_get_type ()));
  g_type_class_unref (g_type_class_peek (gst_plugin_flags_get_type ()));
  g_type_class_unref (g_type_class_peek (gst_rank_get_type ()));
  g_type_class_unref (g_type_class_peek (gst_query_type_get_type ()));
  g_type_class_unref (g_type_class_peek (gst_buffering_mode_get_type ()));
  g_type_class_unref (g_type_class_peek (gst_tag_merge_mode_get_type ()));
  g_type_class_unref (g_type_class_peek (gst_tag_flag_get_type ()));
  g_type_class_unref (g_type_class_peek (gst_task_state_get_type ()));
  g_type_class_unref (g_type_class_peek (gst_alloc_trace_flags_get_type ()));
  g_type_class_unref (g_type_class_peek (gst_type_find_probability_get_type
          ()));
  g_type_class_unref (g_type_class_peek (gst_uri_type_get_type ()));
  g_type_class_unref (g_type_class_peek (gst_parse_error_get_type ()));
  g_type_class_unref (g_type_class_peek (gst_param_spec_fraction_get_type ()));
  g_type_class_unref (g_type_class_peek (gst_progress_type_get_type ()));
  g_type_class_unref (g_type_class_peek (gst_buffer_pool_flags_get_type ()));
  g_type_class_unref (g_type_class_peek (gst_memory_flags_get_type ()));
  g_type_class_unref (g_type_class_peek (gst_map_flags_get_type ()));
  g_type_class_unref (g_type_class_peek (gst_caps_intersect_mode_get_type ()));

  gst_deinitialized = TRUE;
  GST_INFO ("deinitialized GStreamer");
}

/**
 * gst_version:
 * @major: (out): pointer to a guint to store the major version number
 * @minor: (out): pointer to a guint to store the minor version number
 * @micro: (out): pointer to a guint to store the micro version number
 * @nano:  (out): pointer to a guint to store the nano version number
 *
 * Gets the version number of the GStreamer library.
 */
void
gst_version (guint * major, guint * minor, guint * micro, guint * nano)
{
  g_return_if_fail (major);
  g_return_if_fail (minor);
  g_return_if_fail (micro);
  g_return_if_fail (nano);

  *major = GST_VERSION_MAJOR;
  *minor = GST_VERSION_MINOR;
  *micro = GST_VERSION_MICRO;
  *nano = GST_VERSION_NANO;
}

/**
 * gst_version_string:
 *
 * This function returns a string that is useful for describing this version
 * of GStreamer to the outside world: user agent strings, logging, ...
 *
 * Returns: (transfer full): a newly allocated string describing this version
 *     of GStreamer.
 */

gchar *
gst_version_string (void)
{
  guint major, minor, micro, nano;

  gst_version (&major, &minor, &micro, &nano);
  if (nano == 0)
    return g_strdup_printf ("GStreamer %d.%d.%d", major, minor, micro);
  else if (nano == 1)
    return g_strdup_printf ("GStreamer %d.%d.%d (GIT)", major, minor, micro);
  else
    return g_strdup_printf ("GStreamer %d.%d.%d (prerelease)", major, minor,
        micro);
}

/**
 * gst_segtrap_is_enabled:
 *
 * Some functions in the GStreamer core might install a custom SIGSEGV handler
 * to better catch and report errors to the application. Currently this feature
 * is enabled by default when loading plugins.
 *
 * Applications might want to disable this behaviour with the
 * gst_segtrap_set_enabled() function. This is typically done if the application
 * wants to install its own handler without GStreamer interfering.
 *
 * Returns: %TRUE if GStreamer is allowed to install a custom SIGSEGV handler.
 *
 * Since: 0.10.10
 */
gboolean
gst_segtrap_is_enabled (void)
{
  /* yeps, it's enabled when it's not disabled */
  return !_gst_disable_segtrap;
}

/**
 * gst_segtrap_set_enabled:
 * @enabled: whether a custom SIGSEGV handler should be installed.
 *
 * Applications might want to disable/enable the SIGSEGV handling of
 * the GStreamer core. See gst_segtrap_is_enabled() for more information.
 *
 * Since: 0.10.10
 */
void
gst_segtrap_set_enabled (gboolean enabled)
{
  _gst_disable_segtrap = !enabled;
}<|MERGE_RESOLUTION|>--- conflicted
+++ resolved
@@ -758,11 +758,6 @@
   gst_structure_get_type ();
   _gst_event_initialize ();
   _gst_buffer_initialize ();
-<<<<<<< HEAD
-=======
-  _gst_buffer_list_initialize ();
-  gst_buffer_list_iterator_get_type ();
->>>>>>> 8839c513
   _gst_message_initialize ();
   _gst_buffer_list_initialize ();
   _gst_value_initialize ();
